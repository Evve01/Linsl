--- conflicted
+++ resolved
@@ -30,14 +30,7 @@
         ),
     }?;
 
-<<<<<<< HEAD
-    if symbs_vec.is_empty() {
-        return Ok(env.clone());
-    };
-
-=======
     // If there are more symbols than values, the binding cannot be performed.
->>>>>>> 95c76710
     if symbs_vec.len() > vals_vec.len() {
         return Err(
             LinslErr::SyntaxError(
