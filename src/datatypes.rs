//! The datatypes used throughout the code base.
use std::{collections::HashMap, fmt};

<<<<<<< HEAD
use crate::primitives::{add, car, cdr, eq, eq_types, gr, inv, is_nil, mul, neg};
=======
use crate::primitives::{add, append, car, cdr, eq, gr, inv, list, mul, neg};
>>>>>>> 95c76710

pub type Num = f64;
pub type PosNum = usize;
/// Positions of expressions are tracked and used only to specify where a syntax error has
/// occurred.
pub type Pos = (PosNum, PosNum);

pub type LinslRes = Result<LinslExpr, LinslErr>;

/// The basic unit of code in the language. Any valid piece of Linsl code is an expression.
#[derive(Debug, Clone)]
pub enum LinslExpr {
    /// One of '#t' or '#f'.
    Bool(bool),
    /// A lambda function, in the spirit of lambda calculus.
    Closure(Box<LinslExpr>, Box<LinslExpr>),
    List(Vec<LinslExpr>),
    Number(Num),
    /// A macro, which is similar to a closure but does not evaluate its parameters.
    Macro(Box<LinslExpr>, Box<LinslExpr>),
    /// A built in transformation of expressions. These have deliberately been kept as few as
    /// possible; there are just enough of them to allow other functions that are desirable to be
    /// defined in Linsl.
    Primitive(fn(&[LinslExpr]) -> LinslRes),
    Symbol(String),
}

impl fmt::Display for LinslExpr {
    fn fmt(&self, f: &mut fmt::Formatter) -> fmt::Result {
        let str = match self {
            LinslExpr::Bool(b)          => if *b {"#t".to_string()} else {"#f".to_string()}
            LinslExpr::Closure(ps, bd)  => format!("(lambda {}, {})", ps, bd),
            LinslExpr::Primitive(_)     => "Primitive operator".to_string(),
            LinslExpr::List(xs)         => {
                let strs : Vec<String> = xs
                    .iter()
                    .map(|x| x.to_string())
                    .collect();
                format!("({})", strs.join(" "))
            }
            LinslExpr::Number(v)        => v.to_string(),
            LinslExpr::Symbol(s)        => s.clone(),
            LinslExpr::Macro(ps, bd)    => format!("(macro {}, {})", ps, bd),
        };

        write!(f, "{}", str)
    }
}

/// Errors that can be encountered when parsing or evaluating code.
#[derive(Debug)]
pub enum LinslErr {
    /// Any kind of error not caused by the code, but rather by the interpreter. Should never
    /// occur.
    InternalError(String),
    SyntaxError(String, Pos),
    /// Created if the number of opening parentheses is not the same as closing parentheses.
    /// Returns (number of '(', number of ')')
    UnbalancedParens(PosNum, PosNum),
}

impl fmt::Display for LinslErr {
    fn fmt(&self, f: &mut std::fmt::Formatter<'_>) -> std::fmt::Result {
        let str = match self {
            LinslErr::InternalError(s) => s.clone(),
            LinslErr::SyntaxError(s, p) => {
                format!("Syntax error at ({}, {}): {}", p.0, p.1, s)
            },
            LinslErr::UnbalancedParens(v1, v2) => format!("Unbalanced Parenthesis ({}, {})", v1, v2),
        };

        write!(f, "{}", str)
    }
}

/// The bindings between symbol names and code. The inner scope is the local scope, enabling scoped variables. This enables closures.
#[derive(Debug, Clone)]
pub struct LinslEnv<'a> {
    /// The current local scope.
    pub inner: HashMap<String, LinslExpr>,
    /// The immediate outer scope. Every scope except the global one has an outer scope.
    pub outer: Option<&'a LinslEnv<'a>>,
}

impl LinslEnv<'_> {
    /// The environment when starting the interpreter, i.e. holding only the primitives.
    pub fn default<'a>() -> LinslEnv<'a> {
        let mut env = HashMap::new();

        env.insert("+".to_string(), LinslExpr::Primitive(add));
        env.insert("neg".to_string(), LinslExpr::Primitive(neg));
        env.insert("*".to_string(), LinslExpr::Primitive(mul));
        env.insert("inv".to_string(), LinslExpr::Primitive(inv));
        env.insert("=".to_string(), LinslExpr::Primitive(eq));
        env.insert(">".to_string(), LinslExpr::Primitive(gr));
        env.insert("car".to_string(), LinslExpr::Primitive(car));
        env.insert("cdr".to_string(), LinslExpr::Primitive(cdr));
<<<<<<< HEAD
        env.insert("empty?".to_string(), LinslExpr::Primitive(is_nil));
        env.insert("eqt?".to_string(), LinslExpr::Primitive(eq_types));
=======
        env.insert("list".to_string(), LinslExpr::Primitive(list));
        env.insert("append".to_string(), LinslExpr::Primitive(append));

>>>>>>> 95c76710
        LinslEnv { 
            inner: env,
            outer: None,
        }
    }
    
    pub fn new<'a>(outer: &'a LinslEnv) -> LinslEnv<'a> {
        LinslEnv { 
            inner: HashMap::new(),
            outer: Some(outer)
        }
    }
}<|MERGE_RESOLUTION|>--- conflicted
+++ resolved
@@ -1,11 +1,7 @@
 //! The datatypes used throughout the code base.
 use std::{collections::HashMap, fmt};
 
-<<<<<<< HEAD
-use crate::primitives::{add, car, cdr, eq, eq_types, gr, inv, is_nil, mul, neg};
-=======
-use crate::primitives::{add, append, car, cdr, eq, gr, inv, list, mul, neg};
->>>>>>> 95c76710
+use crate::primitives::{add, append, car, cdr, eq, eq_types, gr, inv, is_nil, list, mul, neg};
 
 pub type Num = f64;
 pub type PosNum = usize;
@@ -103,14 +99,11 @@
         env.insert(">".to_string(), LinslExpr::Primitive(gr));
         env.insert("car".to_string(), LinslExpr::Primitive(car));
         env.insert("cdr".to_string(), LinslExpr::Primitive(cdr));
-<<<<<<< HEAD
         env.insert("empty?".to_string(), LinslExpr::Primitive(is_nil));
         env.insert("eqt?".to_string(), LinslExpr::Primitive(eq_types));
-=======
         env.insert("list".to_string(), LinslExpr::Primitive(list));
         env.insert("append".to_string(), LinslExpr::Primitive(append));
 
->>>>>>> 95c76710
         LinslEnv { 
             inner: env,
             outer: None,
