--- conflicted
+++ resolved
@@ -221,7 +221,7 @@
     if !expr.is_empty() {
         num = parse_num(&expr[0])?;
     }
-<<<<<<< HEAD
+    Ok(LinslExpr::Number(-num))
 }
 
 pub fn is_nil(expr: &[LinslExpr]) -> LinslRes {
@@ -266,7 +266,4 @@
     );
 
     Ok(LinslExpr::Bool(bool))
-=======
-    Ok(LinslExpr::Number(-num))
->>>>>>> 95c76710
 }